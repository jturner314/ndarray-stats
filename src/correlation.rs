--- conflicted
+++ resolved
@@ -11,13 +11,13 @@
     ///
     /// Let `(r, o)` be the shape of `M`:
     /// - `r` is the number of random variables;
-    /// - `o` is the number of observations we have collected 
+    /// - `o` is the number of observations we have collected
     /// for each random variable.
-    /// 
-    /// Every column in `M` is an experiment: a single observation for each 
+    ///
+    /// Every column in `M` is an experiment: a single observation for each
     /// random variable.
     /// Each row in `M` contains all the observations for a certain random variable.
-    /// 
+    ///
     /// The parameter `ddof` specifies the "delta degrees of freedom". For
     /// example, to calculate the population covariance, use `ddof = 0`, or to
     /// calculate the sample covariance (unbiased estimate), use `ddof = 1`.
@@ -37,7 +37,7 @@
     /// x̅ = ―   ∑ xᵢ
     ///     n  i=1
     /// ```
-    /// and similarly for ̅y. 
+    /// and similarly for ̅y.
     ///
     /// **Panics** if `ddof` is greater than or equal to the number of
     /// observations, if the number of observations is zero and division by
@@ -56,44 +56,44 @@
     ///                [2., 4., 6.]]);
     /// let covariance = a.cov(1.);
     /// assert_eq!(
-    ///    covariance, 
+    ///    covariance,
     ///    aview2(&[[4., 4.], [4., 4.]])
     /// );
     /// ```
-    fn cov(&self, ddof: A) -> Array2<A> 
+    fn cov(&self, ddof: A) -> Array2<A>
     where
         A: Float + FromPrimitive;
 
-    /// Return the (Pearson correlation coefficients)[https://en.wikipedia.org/wiki/Pearson_correlation_coefficient] 
+    /// Return the (Pearson correlation coefficients)[https://en.wikipedia.org/wiki/Pearson_correlation_coefficient]
     /// for a 2-dimensional array of observations `M`.
     ///
     /// Let `(r, o)` be the shape of `M`:
     /// - `r` is the number of random variables;
-    /// - `o` is the number of observations we have collected 
+    /// - `o` is the number of observations we have collected
     /// for each random variable.
-    /// 
-    /// Every column in `M` is an experiment: a single observation for each 
+    ///
+    /// Every column in `M` is an experiment: a single observation for each
     /// random variable.
     /// Each row in `M` contains all the observations for a certain random variable.
-    /// 
+    ///
     /// The Pearson correlation coefficient of two random variables is defined as:
     ///
     /// ```text
-    ///              cov(X, Y)  
-    /// rho(X, Y) = ―――――――――――― 
+    ///              cov(X, Y)
+    /// rho(X, Y) = ――――――――――――
     ///             std(X)std(Y)
     /// ```
-    /// 
+    ///
     /// Let `R` be the matrix returned by this function. Then
     /// ```text
     /// R_ij = rho(X_i, X_j)
     /// ```
     ///
-    /// **Panics** if `M` is empty, if the type cast of `n_observations` 
-    /// from `usize` to `A` fails or if the standard deviation of one of the random 
+    /// **Panics** if `M` is empty, if the type cast of `n_observations`
+    /// from `usize` to `A` fails or if the standard deviation of one of the random
     /// variables is zero and division by zero panics for type A.
     /// ```
-    fn pearson_correlation(&self) -> Array2<A> 
+    fn pearson_correlation(&self) -> Array2<A>
     where
         A: Float + FromPrimitive;
 }
@@ -108,7 +108,7 @@
     {
         let observation_axis = Axis(1);
         let n_observations = A::from_usize(self.len_of(observation_axis)).unwrap();
-        let dof = 
+        let dof =
             if ddof >= n_observations {
                 panic!("`ddof` needs to be strictly smaller than the \
                         number of observations provided for each \
@@ -122,7 +122,7 @@
         covariance.mapv_into(|x| x / dof)
     }
 
-    fn pearson_correlation(&self) -> Array2<A> 
+    fn pearson_correlation(&self) -> Array2<A>
     where
         A: Float + FromPrimitive,
     {
@@ -130,7 +130,7 @@
         // The ddof value doesn't matter, as long as we use the same one
         // for computing covariance and standard deviation
         // We choose -1 to avoid panicking when we only have one
-        // observation per random variable (or no observations at all) 
+        // observation per random variable (or no observations at all)
         let ddof = -A::one();
         let cov = self.cov(ddof);
         let std = self.std_axis(observation_axis, ddof).insert_axis(observation_axis);
@@ -147,7 +147,7 @@
     use rand::distributions::Range;
     use ndarray_rand::RandomExt;
 
-    quickcheck! { 
+    quickcheck! {
         fn constant_random_variables_have_zero_covariance_matrix(value: f64) -> bool {
             let n_random_variables = 3;
             let n_observations = 4;
@@ -162,21 +162,21 @@
             let n_random_variables = 3;
             let n_observations = 4;
             let a = Array::random(
-                (n_random_variables, n_observations), 
+                (n_random_variables, n_observations),
                 Range::new(-bound.abs(), bound.abs())
             );
             let covariance = a.cov(1.);
             covariance.all_close(&covariance.t(), 1e-8)
         }
     }
-    
+
     #[test]
     #[should_panic]
     fn test_invalid_ddof() {
         let n_random_variables = 3;
         let n_observations = 4;
         let a = Array::random(
-            (n_random_variables, n_observations), 
+            (n_random_variables, n_observations),
             Range::new(0., 10.)
         );
         let invalid_ddof = (n_observations as f64) + rand::random::<f64>().abs();
@@ -196,11 +196,7 @@
         // Negative ddof (-1 < 0) to avoid invalid-ddof panic
         let cov = a.cov(-1.);
         assert_eq!(cov.shape(), &[2, 2]);
-<<<<<<< HEAD
-        assert!(cov.all_close(&Array2::<f32>::zeros((2, 2)), 1e-8));
-=======
         cov.mapv(|x| assert_eq!(x, 0.));
->>>>>>> 5f12a2e8
     }
 
     #[test]
@@ -262,12 +258,12 @@
     use rand::distributions::Range;
     use ndarray_rand::RandomExt;
 
-    quickcheck! { 
+    quickcheck! {
         fn output_matrix_is_symmetric(bound: f64) -> bool {
             let n_random_variables = 3;
             let n_observations = 4;
             let a = Array::random(
-                (n_random_variables, n_observations), 
+                (n_random_variables, n_observations),
                 Range::new(-bound.abs(), bound.abs())
             );
             let pearson_correlation = a.pearson_correlation();
