//! Strategies to build [`Bins`]s and [`Grid`]s (using [`GridBuilder`]) inferring
//! optimal parameters directly from data.
//!
//! The docs for each strategy have been taken almost verbatim from [`NumPy`].
//!
//! Each strategy specifies how to compute the optimal number of [`Bins`] or
//! the optimal bin width.
//! For those strategies that prescribe the optimal number
//! of [`Bins`] we then compute the optimal bin width with
//!
//! `bin_width = (max - min)/n`
//!
//! All our bins are left-inclusive and right-exclusive: we make sure to add an extra bin
//! if it is necessary to include the maximum value of the array that has been passed as argument
//! to the `from_array` method.
//!
//! [`Bins`]: ../struct.Bins.html
//! [`Grid`]: ../struct.Grid.html
//! [`GridBuilder`]: ../struct.GridBuilder.html
//! [`NumPy`]: https://docs.scipy.org/doc/numpy/reference/generated/numpy.histogram_bin_edges.html#numpy.histogram_bin_edges
use super::super::interpolate::Nearest;
use super::super::{Quantile1dExt, QuantileExt};
use super::errors::BinsBuildError;
use super::{Bins, Edges};
use ndarray::prelude::*;
use ndarray::Data;
use num_traits::{FromPrimitive, NumOps, Zero};

/// A trait implemented by all strategies to build [`Bins`]
/// with parameters inferred from observations.
///
/// A `BinsBuildingStrategy` is required by [`GridBuilder`]
/// to know how to build a [`Grid`]'s projections on the
/// coordinate axes.
///
/// [`Bins`]: ../struct.Bins.html
/// [`Grid`]: ../struct.Grid.html
/// [`GridBuilder`]: ../struct.GridBuilder.html
pub trait BinsBuildingStrategy {
    type Elem: Ord;
    /// Given some observations in a 1-dimensional array it returns a `BinsBuildingStrategy`
    /// that has learned the required parameter to build a collection of [`Bins`].
    ///
    /// It returns `Err` if it is not possible to build a collection of
    /// [`Bins`] given the observed data according to the chosen strategy.
    ///
    /// [`Bins`]: ../struct.Bins.html
    fn from_array<S>(array: &ArrayBase<S, Ix1>) -> Result<Self, BinsBuildError>
    where
        S: Data<Elem = Self::Elem>,
        Self: std::marker::Sized;

    /// Returns a [`Bins`] instance, built accordingly to the parameters
    /// inferred from observations in [`from_array`].
    ///
    /// [`Bins`]: ../struct.Bins.html
    /// [`from_array`]: #method.from_array.html
    fn build(&self) -> Bins<Self::Elem>;

    /// Returns the optimal number of bins, according to the parameters
    /// inferred from observations in [`from_array`].
    ///
    /// [`from_array`]: #method.from_array.html
    fn n_bins(&self) -> usize;
}

#[derive(Debug)]
struct EquiSpaced<T> {
    bin_width: T,
    min: T,
    max: T,
}

/// Square root (of data size) strategy, used by Excel and other programs
/// for its speed and simplicity.
///
/// Let `n` be the number of observations. Then
///
/// `n_bins` = `sqrt(n)`
#[derive(Debug)]
pub struct Sqrt<T> {
    builder: EquiSpaced<T>,
}

/// A strategy that does not take variability into account, only data size. Commonly
/// overestimates number of bins required.
///
/// Let `n` be the number of observations and `n_bins` the number of bins.
///
/// `n_bins` = 2`n`<sup>1/3</sup>
///
/// `n_bins` is only proportional to cube root of `n`. It tends to overestimate
/// the `n_bins` and it does not take into account data variability.
#[derive(Debug)]
pub struct Rice<T> {
    builder: EquiSpaced<T>,
}

/// R’s default strategy, only accounts for data size. Only optimal for gaussian data and
/// underestimates number of bins for large non-gaussian datasets.
///
/// Let `n` be the number of observations.
/// The number of bins is 1 plus the base 2 log of `n`. This estimator assumes normality of data and
/// is too conservative for larger, non-normal datasets.
///
/// This is the default method in R’s hist method.
#[derive(Debug)]
pub struct Sturges<T> {
    builder: EquiSpaced<T>,
}

/// Robust (resilient to outliers) strategy that takes into
/// account data variability and data size.
///
/// Let `n` be the number of observations.
///
/// `bin_width` = 2×`IQR`×`n`<sup>−1/3</sup>
///
/// The bin width is proportional to the interquartile range ([`IQR`]) and inversely proportional to
/// cube root of `n`. It can be too conservative for small datasets, but it is quite good for
/// large datasets.
///
/// The [`IQR`] is very robust to outliers.
///
/// [`IQR`]: https://en.wikipedia.org/wiki/Interquartile_range
#[derive(Debug)]
pub struct FreedmanDiaconis<T> {
    builder: EquiSpaced<T>,
}

#[derive(Debug)]
enum SturgesOrFD<T> {
    Sturges(Sturges<T>),
    FreedmanDiaconis(FreedmanDiaconis<T>),
}

/// Maximum of the [`Sturges`] and [`FreedmanDiaconis`] strategies.
/// Provides good all around performance.
///
/// A compromise to get a good value. For small datasets the [`Sturges`] value will usually be chosen,
/// while larger datasets will usually default to [`FreedmanDiaconis`]. Avoids the overly
/// conservative behaviour of [`FreedmanDiaconis`] and [`Sturges`] for
/// small and large datasets respectively.
///
/// [`Sturges`]: struct.Sturges.html
/// [`FreedmanDiaconis`]: struct.FreedmanDiaconis.html
#[derive(Debug)]
pub struct Auto<T> {
    builder: SturgesOrFD<T>,
}

impl<T> EquiSpaced<T>
where
    T: Ord + Clone + FromPrimitive + NumOps + Zero,
{
    /// Returns `Err(BinsBuildError::Strategy)` if `bin_width<=0` or `min` >= `max`.
    /// Returns `Ok(Self)` otherwise.
<<<<<<< HEAD
    fn new(bin_width: T, min: T, max: T) -> Result<Self, StrategyError> {
        if (bin_width <= T::zero()) || (min >= max) {
            Err(StrategyError)
=======
    fn new(bin_width: T, min: T, max: T) -> Result<Self, BinsBuildError> {
        if (bin_width <= T::zero()) | (min >= max) {
            Err(BinsBuildError::Strategy)
>>>>>>> 308e0e73
        } else {
            Ok(Self {
                bin_width,
                min,
                max,
            })
        }
    }

    fn build(&self) -> Bins<T> {
        let n_bins = self.n_bins();
        let mut edges: Vec<T> = vec![];
        for i in 0..(n_bins + 1) {
            let edge = self.min.clone() + T::from_usize(i).unwrap() * self.bin_width.clone();
            edges.push(edge);
        }
        Bins::new(Edges::from(edges))
    }

    fn n_bins(&self) -> usize {
        let mut max_edge = self.min.clone();
        let mut n_bins = 0;
        while max_edge <= self.max {
            max_edge = max_edge + self.bin_width.clone();
            n_bins += 1;
        }
        return n_bins;
    }

    fn bin_width(&self) -> T {
        self.bin_width.clone()
    }
}

impl<T> BinsBuildingStrategy for Sqrt<T>
where
    T: Ord + Clone + FromPrimitive + NumOps + Zero,
{
    type Elem = T;

    /// Returns `Err(BinsBuildError::Strategy)` if the array is constant.
    /// Returns `Err(BinsBuildError::EmptyInput)` if `a.len()==0`.
    /// Returns `Ok(Self)` otherwise.
    fn from_array<S>(a: &ArrayBase<S, Ix1>) -> Result<Self, BinsBuildError>
    where
        S: Data<Elem = Self::Elem>,
    {
        let n_elems = a.len();
        let n_bins = (n_elems as f64).sqrt().round() as usize;
        let min = a.min()?;
        let max = a.max()?;
        let bin_width = compute_bin_width(min.clone(), max.clone(), n_bins);
        let builder = EquiSpaced::new(bin_width, min.clone(), max.clone())?;
        Ok(Self { builder })
    }

    fn build(&self) -> Bins<T> {
        self.builder.build()
    }

    fn n_bins(&self) -> usize {
        self.builder.n_bins()
    }
}

impl<T> Sqrt<T>
where
    T: Ord + Clone + FromPrimitive + NumOps + Zero,
{
    /// The bin width (or bin length) according to the fitted strategy.
    pub fn bin_width(&self) -> T {
        self.builder.bin_width()
    }
}

impl<T> BinsBuildingStrategy for Rice<T>
where
    T: Ord + Clone + FromPrimitive + NumOps + Zero,
{
    type Elem = T;

    /// Returns `Err(BinsBuildError::Strategy)` if the array is constant.
    /// Returns `Err(BinsBuildError::EmptyInput)` if `a.len()==0`.
    /// Returns `Ok(Self)` otherwise.
    fn from_array<S>(a: &ArrayBase<S, Ix1>) -> Result<Self, BinsBuildError>
    where
        S: Data<Elem = Self::Elem>,
    {
        let n_elems = a.len();
        let n_bins = (2. * (n_elems as f64).powf(1. / 3.)).round() as usize;
        let min = a.min()?;
        let max = a.max()?;
        let bin_width = compute_bin_width(min.clone(), max.clone(), n_bins);
        let builder = EquiSpaced::new(bin_width, min.clone(), max.clone())?;
        Ok(Self { builder })
    }

    fn build(&self) -> Bins<T> {
        self.builder.build()
    }

    fn n_bins(&self) -> usize {
        self.builder.n_bins()
    }
}

impl<T> Rice<T>
where
    T: Ord + Clone + FromPrimitive + NumOps + Zero,
{
    /// The bin width (or bin length) according to the fitted strategy.
    pub fn bin_width(&self) -> T {
        self.builder.bin_width()
    }
}

impl<T> BinsBuildingStrategy for Sturges<T>
where
    T: Ord + Clone + FromPrimitive + NumOps + Zero,
{
    type Elem = T;

    /// Returns `Err(BinsBuildError::Strategy)` if the array is constant.
    /// Returns `Err(BinsBuildError::EmptyInput)` if `a.len()==0`.
    /// Returns `Ok(Self)` otherwise.
    fn from_array<S>(a: &ArrayBase<S, Ix1>) -> Result<Self, BinsBuildError>
    where
        S: Data<Elem = Self::Elem>,
    {
        let n_elems = a.len();
        let n_bins = (n_elems as f64).log2().round() as usize + 1;
        let min = a.min()?;
        let max = a.max()?;
        let bin_width = compute_bin_width(min.clone(), max.clone(), n_bins);
        let builder = EquiSpaced::new(bin_width, min.clone(), max.clone())?;
        Ok(Self { builder })
    }

    fn build(&self) -> Bins<T> {
        self.builder.build()
    }

    fn n_bins(&self) -> usize {
        self.builder.n_bins()
    }
}

impl<T> Sturges<T>
where
    T: Ord + Clone + FromPrimitive + NumOps + Zero,
{
    /// The bin width (or bin length) according to the fitted strategy.
    pub fn bin_width(&self) -> T {
        self.builder.bin_width()
    }
}

impl<T> BinsBuildingStrategy for FreedmanDiaconis<T>
where
    T: Ord + Clone + FromPrimitive + NumOps + Zero,
{
    type Elem = T;

    /// Returns `Err(BinsBuildError::Strategy)` if `IQR==0`.
    /// Returns `Err(BinsBuildError::EmptyInput)` if `a.len()==0`.
    /// Returns `Ok(Self)` otherwise.
    fn from_array<S>(a: &ArrayBase<S, Ix1>) -> Result<Self, BinsBuildError>
    where
        S: Data<Elem = Self::Elem>,
    {
        let n_points = a.len();
        if n_points == 0 {
            return Err(BinsBuildError::EmptyInput);
        }

        let mut a_copy = a.to_owned();
        let first_quartile = a_copy.quantile_mut::<Nearest>(0.25).unwrap();
        let third_quartile = a_copy.quantile_mut::<Nearest>(0.75).unwrap();
        let iqr = third_quartile - first_quartile;

        let bin_width = FreedmanDiaconis::compute_bin_width(n_points, iqr);
        let min = a.min()?;
        let max = a.max()?;
        let builder = EquiSpaced::new(bin_width, min.clone(), max.clone())?;
        Ok(Self { builder })
    }

    fn build(&self) -> Bins<T> {
        self.builder.build()
    }

    fn n_bins(&self) -> usize {
        self.builder.n_bins()
    }
}

impl<T> FreedmanDiaconis<T>
where
    T: Ord + Clone + FromPrimitive + NumOps + Zero,
{
    fn compute_bin_width(n_bins: usize, iqr: T) -> T {
        let denominator = (n_bins as f64).powf(1. / 3.);
        let bin_width = T::from_usize(2).unwrap() * iqr / T::from_f64(denominator).unwrap();
        bin_width
    }

    /// The bin width (or bin length) according to the fitted strategy.
    pub fn bin_width(&self) -> T {
        self.builder.bin_width()
    }
}

impl<T> BinsBuildingStrategy for Auto<T>
where
    T: Ord + Clone + FromPrimitive + NumOps + Zero,
{
    type Elem = T;

    /// Returns `Err(BinsBuildError::Strategy)` if `IQR==0`.
    /// Returns `Err(BinsBuildError::EmptyInput)` if `a.len()==0`.
    /// Returns `Ok(Self)` otherwise.
    fn from_array<S>(a: &ArrayBase<S, Ix1>) -> Result<Self, BinsBuildError>
    where
        S: Data<Elem = Self::Elem>,
    {
        let fd_builder = FreedmanDiaconis::from_array(&a);
        let sturges_builder = Sturges::from_array(&a);
        match (fd_builder, sturges_builder) {
            (Err(_), Ok(sturges_builder)) => {
                let builder = SturgesOrFD::Sturges(sturges_builder);
                Ok(Self { builder })
            }
            (Ok(fd_builder), Err(_)) => {
                let builder = SturgesOrFD::FreedmanDiaconis(fd_builder);
                Ok(Self { builder })
            }
            (Ok(fd_builder), Ok(sturges_builder)) => {
                let builder = if fd_builder.bin_width() > sturges_builder.bin_width() {
                    SturgesOrFD::Sturges(sturges_builder)
                } else {
                    SturgesOrFD::FreedmanDiaconis(fd_builder)
                };
                Ok(Self { builder })
            }
            (Err(err), Err(_)) => Err(err),
        }
    }

    fn build(&self) -> Bins<T> {
        // Ugly
        match &self.builder {
            SturgesOrFD::FreedmanDiaconis(b) => b.build(),
            SturgesOrFD::Sturges(b) => b.build(),
        }
    }

    fn n_bins(&self) -> usize {
        // Ugly
        match &self.builder {
            SturgesOrFD::FreedmanDiaconis(b) => b.n_bins(),
            SturgesOrFD::Sturges(b) => b.n_bins(),
        }
    }
}

impl<T> Auto<T>
where
    T: Ord + Clone + FromPrimitive + NumOps + Zero,
{
    /// The bin width (or bin length) according to the fitted strategy.
    pub fn bin_width(&self) -> T {
        // Ugly
        match &self.builder {
            SturgesOrFD::FreedmanDiaconis(b) => b.bin_width(),
            SturgesOrFD::Sturges(b) => b.bin_width(),
        }
    }
}

/// Given a range (max, min) and the number of bins, it returns
/// the associated bin_width:
///
/// `bin_width = (max - min)/n`
///
/// **Panics** if `n_bins == 0` and division by 0 panics for `T`.
fn compute_bin_width<T>(min: T, max: T, n_bins: usize) -> T
where
    T: Ord + Clone + FromPrimitive + NumOps + Zero,
{
    let range = max.clone() - min.clone();
    let bin_width = range / T::from_usize(n_bins).unwrap();
    bin_width
}

#[cfg(test)]
mod equispaced_tests {
    use super::*;

    #[test]
    fn bin_width_has_to_be_positive() {
        assert!(EquiSpaced::new(0, 0, 200).is_err());
    }

    #[test]
    fn min_has_to_be_strictly_smaller_than_max() {
        assert!(EquiSpaced::new(10, 0, 0).is_err());
    }
}

#[cfg(test)]
mod sqrt_tests {
    use super::*;
    use ndarray::array;

    #[test]
    fn constant_array_are_bad() {
        assert!(Sqrt::from_array(&array![1, 1, 1, 1, 1, 1, 1])
            .unwrap_err()
            .is_strategy());
    }

    #[test]
    fn empty_arrays_are_bad() {
        assert!(Sqrt::<usize>::from_array(&array![])
            .unwrap_err()
            .is_empty_input());
    }
}

#[cfg(test)]
mod rice_tests {
    use super::*;
    use ndarray::array;

    #[test]
    fn constant_array_are_bad() {
        assert!(Rice::from_array(&array![1, 1, 1, 1, 1, 1, 1])
            .unwrap_err()
            .is_strategy());
    }

    #[test]
    fn empty_arrays_are_bad() {
        assert!(Rice::<usize>::from_array(&array![])
            .unwrap_err()
            .is_empty_input());
    }
}

#[cfg(test)]
mod sturges_tests {
    use super::*;
    use ndarray::array;

    #[test]
    fn constant_array_are_bad() {
        assert!(Sturges::from_array(&array![1, 1, 1, 1, 1, 1, 1])
            .unwrap_err()
            .is_strategy());
    }

    #[test]
    fn empty_arrays_are_bad() {
        assert!(Sturges::<usize>::from_array(&array![])
            .unwrap_err()
            .is_empty_input());
    }
}

#[cfg(test)]
mod fd_tests {
    use super::*;
    use ndarray::array;

    #[test]
    fn constant_array_are_bad() {
        assert!(FreedmanDiaconis::from_array(&array![1, 1, 1, 1, 1, 1, 1])
            .unwrap_err()
            .is_strategy());
    }

    #[test]
    fn zero_iqr_is_bad() {
        assert!(
            FreedmanDiaconis::from_array(&array![-20, 1, 1, 1, 1, 1, 1, 1, 1, 1, 1, 1, 1, 20])
                .unwrap_err()
                .is_strategy()
        );
    }

    #[test]
    fn empty_arrays_are_bad() {
        assert!(FreedmanDiaconis::<usize>::from_array(&array![])
            .unwrap_err()
            .is_empty_input());
    }
}

#[cfg(test)]
mod auto_tests {
    use super::*;
    use ndarray::array;

    #[test]
    fn constant_array_are_bad() {
        assert!(Auto::from_array(&array![1, 1, 1, 1, 1, 1, 1])
            .unwrap_err()
            .is_strategy());
    }

    #[test]
    fn zero_iqr_is_handled_by_sturged() {
        assert!(Auto::from_array(&array![-20, 1, 1, 1, 1, 1, 1, 1, 1, 1, 1, 1, 1, 20]).is_ok());
    }

    #[test]
    fn empty_arrays_are_bad() {
        assert!(Auto::<usize>::from_array(&array![])
            .unwrap_err()
            .is_empty_input());
    }
}<|MERGE_RESOLUTION|>--- conflicted
+++ resolved
@@ -155,15 +155,9 @@
 {
     /// Returns `Err(BinsBuildError::Strategy)` if `bin_width<=0` or `min` >= `max`.
     /// Returns `Ok(Self)` otherwise.
-<<<<<<< HEAD
-    fn new(bin_width: T, min: T, max: T) -> Result<Self, StrategyError> {
-        if (bin_width <= T::zero()) || (min >= max) {
-            Err(StrategyError)
-=======
     fn new(bin_width: T, min: T, max: T) -> Result<Self, BinsBuildError> {
         if (bin_width <= T::zero()) | (min >= max) {
             Err(BinsBuildError::Strategy)
->>>>>>> 308e0e73
         } else {
             Ok(Self {
                 bin_width,
